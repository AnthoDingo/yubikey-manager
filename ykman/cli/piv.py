# Copyright (c) 2017 Yubico AB
# All rights reserved.
#
#   Redistribution and use in source and binary forms, with or
#   without modification, are permitted provided that the following
#   conditions are met:
#
#    1. Redistributions of source code must retain the above copyright
#       notice, this list of conditions and the following disclaimer.
#    2. Redistributions in binary form must reproduce the above
#       copyright notice, this list of conditions and the following
#       disclaimer in the documentation and/or other materials provided
#       with the distribution.
#
# THIS SOFTWARE IS PROVIDED BY THE COPYRIGHT HOLDERS AND CONTRIBUTORS
# "AS IS" AND ANY EXPRESS OR IMPLIED WARRANTIES, INCLUDING, BUT NOT
# LIMITED TO, THE IMPLIED WARRANTIES OF MERCHANTABILITY AND FITNESS
# FOR A PARTICULAR PURPOSE ARE DISCLAIMED. IN NO EVENT SHALL THE
# COPYRIGHT HOLDER OR CONTRIBUTORS BE LIABLE FOR ANY DIRECT, INDIRECT,
# INCIDENTAL, SPECIAL, EXEMPLARY, OR CONSEQUENTIAL DAMAGES (INCLUDING,
# BUT NOT LIMITED TO, PROCUREMENT OF SUBSTITUTE GOODS OR SERVICES;
# LOSS OF USE, DATA, OR PROFITS; OR BUSINESS INTERRUPTION) HOWEVER
# CAUSED AND ON ANY THEORY OF LIABILITY, WHETHER IN CONTRACT, STRICT
# LIABILITY, OR TORT (INCLUDING NEGLIGENCE OR OTHERWISE) ARISING IN
# ANY WAY OUT OF THE USE OF THIS SOFTWARE, EVEN IF ADVISED OF THE
# POSSIBILITY OF SUCH DAMAGE.

from __future__ import absolute_import

from ..util import TRANSPORT, parse_private_key, parse_certificates
from ..piv import (
    PivController, ALGO, OBJ, SLOT, PIN_POLICY, TOUCH_POLICY,
    DEFAULT_MANAGEMENT_KEY, generate_random_management_key)
from ..piv import (
    AuthenticationBlocked, AuthenticationFailed, KeypairMismatch,
    UnsupportedAlgorithm, WrongPin, WrongPuk)
from ..driver_ccid import APDUError, SW
from .util import (
    click_force_option, click_postpone_execution, click_callback,
    prompt_for_touch, UpperCaseChoice)
from cryptography import x509
from cryptography.hazmat.primitives import hashes, serialization
from cryptography.hazmat.backends import default_backend
from binascii import b2a_hex, a2b_hex
import click
import datetime
import logging


logger = logging.getLogger(__name__)


@click_callback()
def click_parse_piv_slot(ctx, param, val):
    try:
        return SLOT(int(val, 16))
    except Exception:
        raise ValueError(val)


@click_callback()
def click_parse_format(ctx, param, val):
    if val == 'PEM':
        return serialization.Encoding.PEM
    elif val == 'DER':
        return serialization.Encoding.DER
    else:
        raise ValueError(val)


@click_callback()
def click_parse_management_key(ctx, param, val):
    try:
        key = a2b_hex(val)
        if key and len(key) != 24:
            raise ValueError('Management key must be exactly 24 bytes '
                             '(48 hexadecimal digits) long.')
        return key
    except Exception:
        raise ValueError(val)


click_slot_argument = click.argument('slot', callback=click_parse_piv_slot)
click_management_key_option = click.option(
    '-m', '--management-key',
    help='The management key.',
    callback=click_parse_management_key)
click_pin_option = click.option(
    '-P', '--pin', help='PIN code.')
click_format_option = click.option(
    '-F', '--format',
    type=UpperCaseChoice(['PEM', 'DER']), default='PEM', show_default=True,
    help='Encoding format.', callback=click_parse_format)
click_pin_policy_option = click.option(
    '--pin-policy',
    type=UpperCaseChoice(['DEFAULT', 'NEVER', 'ONCE', 'ALWAYS']),
    help='PIN policy for slot.')
click_touch_policy_option = click.option(
    '--touch-policy', type=UpperCaseChoice(
        ['DEFAULT', 'NEVER', 'ALWAYS', 'CACHED']),
    help='Touch policy for slot.')


@click.group()
@click.pass_context
@click_postpone_execution
def piv(ctx):
    """
    Manage PIV Application.

    Examples:

    \b
      Generate an ECC P-256 private key and a self-signed certificate in
      slot 9a:
      $ ykman piv generate-key --algorithm ECCP256 9a pubkey.pem
      $ ykman piv generate-certificate --subject "yubico" 9a pubkey.pem

    \b
      Change the PIN from 123456 to 654321:
      $ ykman piv change-pin --pin 123456 --new-pin 654321

    \b
      Reset all PIV data and restore default settings:
      $ ykman piv reset
    """
    try:
        ctx.obj['controller'] = PivController(ctx.obj['dev'].driver)
    except APDUError as e:
        if e.sw == SW.NOT_FOUND:
            ctx.fail("The PIV application can't be found on this YubiKey.")
        raise


@piv.command()
@click.pass_context
def info(ctx):
    """
    Display status of PIV application.
    """
    controller = ctx.obj['controller']
    click.echo('PIV version: %d.%d.%d' % controller.version)

    # Largest possible number of PIN tries to get back is 15
    tries = controller.get_pin_tries()
    tries = '15 or more.' if tries == 15 else tries
    click.echo('PIN tries remaining: %s' % tries)
    if controller.puk_blocked:
        click.echo('PUK blocked.')
    if controller.has_derived_key:
        click.echo('Management key is derived from PIN.')
    if controller.has_stored_key:
        click.echo('Management key is stored on the YubiKey, protected by PIN.')
    try:
        chuid = b2a_hex(controller.get_data(OBJ.CHUID)).decode()
    except APDUError as e:
        if e.sw == SW.NOT_FOUND:
            chuid = 'No data available.'
    click.echo('CHUID:\t' + chuid)

    try:
        ccc = b2a_hex(controller.get_data(OBJ.CAPABILITY)).decode()
    except APDUError as e:
        if e.sw == SW.NOT_FOUND:
            ccc = 'No data available.'
    click.echo('CCC: \t' + ccc)

    for (slot, cert) in controller.list_certificates().items():
        click.echo('Slot %02x:' % slot)
        click.echo('\tAlgorithm:\t%s' % ALGO.from_public_key(cert.public_key())
                   .name)
        cn = cert.subject.get_attributes_for_oid(x509.NameOID.COMMON_NAME)
        cn = cn[0].value if len(cn) > 0 else 'None'
        click.echo('\tSubject CN:\t%s' % cn)
        cn = cert.issuer.get_attributes_for_oid(x509.NameOID.COMMON_NAME)
        cn = cn[0].value if len(cn) > 0 else 'None'
        click.echo('\tIssuer CN:\t%s' % cn)
        click.echo('\tFingerprint:\t%s' % b2a_hex(
            cert.fingerprint(hashes.SHA256())).decode('ascii'))
        click.echo('\tNot before:\t%s' % cert.not_valid_before)
        click.echo('\tNot after:\t%s' % cert.not_valid_after)


@piv.command()
@click.pass_context
@click.confirmation_option(
    '-f', '--force', prompt='WARNING! This will delete '
    'all stored PIV data and restore factory settings. Proceed?')
def reset(ctx):
    """
    Reset all PIV data.

    This action will wipe all data and restore factory settings for
    the PIV application on your YubiKey.
    """

    click.echo('Resetting PIV data...')
    ctx.obj['controller'].reset()
    click.echo(
        'Success! All PIV data have been cleared from your YubiKey.')
    click.echo('Your YubiKey now has the default PIN, PUK and Management Key:')
    click.echo('\tPIN:\t123456')
    click.echo('\tPUK:\t12345678')
    click.echo(
        '\tManagement Key:\t010203040506070801020304050607080102030405060708')


@piv.command('generate-key')
@click.pass_context
@click_slot_argument
@click_management_key_option
@click_pin_option
@click.option(
    '-a', '--algorithm', help='Algorithm to use in key generation.',
    type=UpperCaseChoice(
        ['RSA1024', 'RSA2048', 'ECCP256', 'ECCP384']), default='RSA2048',
    show_default=True)
@click_format_option
@click_pin_policy_option
@click_touch_policy_option
@click.argument(
    'public-key-output', type=click.File('wb'), metavar='PUBLIC-KEY')
def generate_key(
    ctx, slot, public_key_output, management_key, pin, algorithm,
        format, pin_policy, touch_policy):
    """
    Generate an asymmetric key pair.

    The private key is generated on the YubiKey, and written to one of the
    slots.

    \b
    SLOT        PIV slot where private key should be stored.
    PUBLIC-KEY  File containing the generated public key. Use '-' to use stdout.
    """

    dev = ctx.obj['dev']
    controller = ctx.obj['controller']

    _ensure_authenticated(ctx, controller, pin, management_key)

    algorithm_id = ALGO.from_string(algorithm)

    if pin_policy:
        pin_policy = PIN_POLICY.from_string(pin_policy)
    if touch_policy:
        touch_policy = TOUCH_POLICY.from_string(touch_policy)

    _check_pin_policy(ctx, dev, controller, pin_policy)
    _check_touch_policy(ctx, controller, touch_policy)

    try:
        public_key = controller.generate_key(
            slot,
            algorithm_id,
            pin_policy,
            touch_policy)
    except UnsupportedAlgorithm:
        ctx.fail('Algorithm {} is not supported by this '
                 'YubiKey.'.format(algorithm))

    key_encoding = format
    public_key_output.write(public_key.public_bytes(
            encoding=key_encoding,
            format=serialization.PublicFormat.SubjectPublicKeyInfo))


@piv.command('import-certificate')
@click.pass_context
@click_slot_argument
@click_management_key_option
@click_pin_option
@click.option(
    '-p', '--password', help='A password may be needed to decrypt the data.')
@click.option(
    '--no-verify', 'verify', is_flag=True, default=False,
    callback=lambda ctx, param, value: not value,
    help='Skip verifying that the certificate matches the private key in the '
         'slot.')
@click.argument('cert', type=click.File('rb'), metavar='CERTIFICATE')
def import_certificate(
        ctx, slot, management_key, pin, cert, password, verify):
    """
    Import a X.509 certificate.

    Write a certificate to one of the slots on the YubiKey.

    \b
    SLOT            PIV slot to import the certificate to.
    CERTIFICATE     File containing the certificate. Use '-' to use stdin.
    """
    controller = ctx.obj['controller']
    _ensure_authenticated(ctx, controller, pin, management_key)

    data = cert.read()

    while True:
        if password is not None:
            password = password.encode()
        try:
            certs = parse_certificates(data, password)
        except (ValueError, TypeError):
            if password is None:
                password = click.prompt(
                    'Enter password to decrypt certificate',
                    default='', hide_input=True,
                    show_default=False,
                    err=True)
                continue
            else:
                password = None
                click.echo('Wrong password.')
            continue
        break

<<<<<<< HEAD
    if len(certs) > 1:
        #  If multiple certs, only import leaf.
        #  Leaf is the cert with a subject that is not an issuer in the chain.
        issuers = [
            cert.issuer.get_attributes_for_oid(
                x509.NameOID.COMMON_NAME) for cert in certs]
        leafs = [
            cert for cert in certs if cert.subject.get_attributes_for_oid(
                x509.NameOID.COMMON_NAME) not in issuers]
        cert_to_import = leafs[0]
    else:
        cert_to_import = certs[0]

    controller.import_certificate(slot, cert_to_import)
=======
    def do_import(retry=True):
        try:
            controller.import_certificate(slot, cert, verify=verify)

        except KeypairMismatch:
            ctx.fail('This certificate is not tied to the private key in the '
                     '{} slot.'.format(slot.name))

        except APDUError as e:
            if e.sw == SW.SECURITY_CONDITION_NOT_SATISFIED and retry:
                _verify_pin(ctx, controller, pin)
                do_import(retry=False)
            else:
                raise

    do_import()
>>>>>>> c62366e7


@piv.command('import-key')
@click.pass_context
@click_slot_argument
@click_pin_option
@click_management_key_option
@click_pin_policy_option
@click_touch_policy_option
@click.argument('private-key', type=click.File('rb'), metavar='PRIVATE-KEY')
@click.option(
    '-p', '--password', help='Password used to decrypt the private key.')
def import_key(
        ctx, slot, management_key, pin, private_key,
        pin_policy, touch_policy, password):
    """
    Import a private key.

    Write a private key to one of the slots on the YubiKey.

    \b
    SLOT        PIV slot to import the private key to.
    PRIVATE-KEY File containing the private key. Use '-' to use stdin.
    """
    dev = ctx.obj['dev']
    controller = ctx.obj['controller']
    _ensure_authenticated(ctx, controller, pin, management_key)

    data = private_key.read()

    while True:
        if password is not None:
            password = password.encode()
        try:
            private_key = parse_private_key(data, password)
        except (ValueError, TypeError):
            if password is None:
                password = click.prompt(
                    'Enter password to decrypt key',
                    default='', hide_input=True,
                    show_default=False,
                    err=True)
                continue
            else:
                password = None
                click.echo('Wrong password.')
            continue
        break

    if pin_policy:
        pin_policy = PIN_POLICY.from_string(pin_policy)
    if touch_policy:
        touch_policy = TOUCH_POLICY.from_string(touch_policy)

    _check_pin_policy(ctx, dev, controller, pin_policy)
    _check_touch_policy(ctx, controller, touch_policy)
    _check_key_size(ctx, controller, private_key)

    controller.import_key(
            slot,
            private_key,
            pin_policy,
            touch_policy)


@piv.command()
@click.pass_context
@click_slot_argument
@click_format_option
@click.argument('certificate', type=click.File('wb'), metavar='CERTIFICATE')
def attest(ctx, slot, certificate, format):
    """
    Generate a attestation certificate for a key.

    Attestation is used to show that an asymmetric key was generated on the
    YubiKey and therefore doesn't exist outside the device.

    \b
    SLOT        PIV slot with a private key to attest.
    CERTIFICATE File to write attestation certificate to. Use '-' to use stdout.
    """
    controller = ctx.obj['controller']
    try:
        cert = controller.attest(slot)
    except APDUError as e:
        logger.error('Attestation failed', exc_info=e)
        ctx.fail('Attestation failed.')
    certificate.write(cert.public_bytes(encoding=format))


@piv.command('export-certificate')
@click.pass_context
@click_slot_argument
@click_format_option
@click.argument('certificate', type=click.File('wb'), metavar='CERTIFICATE')
def export_certificate(ctx, slot, format, certificate):
    """
    Export a X.509 certificate.

    Reads a certificate from one of the slots on the YubiKey.

    \b
    SLOT        PIV slot to read certificate from.
    CERTIFICATE File to write certificate to. Use '-' to use stdout.
    """
    controller = ctx.obj['controller']
    try:
        cert = controller.read_certificate(slot)
    except APDUError as e:
        if e.sw == SW.NOT_FOUND:
            ctx.fail('No certificate found.')
        else:
            logger.error('Failed to read certificate from slot %s', slot,
                         exc_info=e)
    certificate.write(cert.public_bytes(encoding=format))


@piv.command('set-chuid')
@click.pass_context
@click_pin_option
@click_management_key_option
def set_chuid(ctx, management_key, pin):
    """
    Generate and set a CHUID on the YubiKey.
    """
    controller = ctx.obj['controller']
    _ensure_authenticated(ctx, controller, pin, management_key)
    controller.update_chuid()


@piv.command('set-ccc')
@click.pass_context
@click_pin_option
@click_management_key_option
def set_ccc(ctx, management_key, pin):
    """
    Generate and set a CCC on the YubiKey.
    """
    controller = ctx.obj['controller']
    _ensure_authenticated(ctx, controller, pin, management_key)
    controller.update_ccc()


@piv.command('set-pin-retries')
@click.pass_context
@click.argument(
    'pin-retries', type=click.IntRange(1, 255), metavar='PIN-RETRIES')
@click.argument(
    'puk-retries', type=click.IntRange(1, 255), metavar='PUK-RETRIES')
@click_management_key_option
@click_pin_option
@click_force_option
def set_pin_retries(ctx, management_key, pin, pin_retries, puk_retries, force):
    """
    Set the number of PIN and PUK retries.
    NOTE: This will reset the PIN and PUK to their factory defaults.
    """
    controller = ctx.obj['controller']
    _ensure_authenticated(
        ctx, controller, pin, management_key, require_pin_and_key=True,
        no_prompt=force)
    click.echo('WARNING: This will reset the PIN and PUK to the factory '
               'defaults!')
    force or click.confirm('Set PIN and PUK retry counters to: {} {}?'.format(
        pin_retries, puk_retries), abort=True)
    try:
        controller.set_pin_retries(pin_retries, puk_retries)
        click.echo('Default PINs are set.')
        click.echo('PIN:    123456')
        click.echo('PUK:    12345678')
    except Exception as e:
        logger.error('Failed to set PIN retries', exc_info=e)
        ctx.fail('Setting pin retries failed.')


@piv.command('generate-certificate')
@click.pass_context
@click_slot_argument
@click_management_key_option
@click_pin_option
@click.argument('public-key', type=click.File('rb'), metavar='PUBLIC-KEY')
@click.option(
    '-s', '--subject',
    help='A subject name for the certificate.', required=True)
@click.option(
    '-d', '--valid-days',
    help='Number of days until the certificate expires.',
    type=click.INT, default=365, show_default=True)
def generate_certificate(
        ctx, slot, management_key, pin, public_key, subject, valid_days):
    """
    Generate a self-signed X.509 certificate.

    A self-signed certificate is generated and written to one of the slots on
    the YubiKey. A private key need to exist in the slot.

    \b
    SLOT            PIV slot where private key is stored.
    PUBLIC-KEY      File containing a public key. Use '-' to use stdin.
    """
    controller = ctx.obj['controller']
    _ensure_authenticated(
        ctx, controller, pin, management_key, require_pin_and_key=True)

    data = public_key.read()
    public_key = serialization.load_pem_public_key(
        data, default_backend())

    now = datetime.datetime.now()
    valid_to = now + datetime.timedelta(days=valid_days)

    try:
        controller.generate_self_signed_certificate(
            slot, public_key, subject, now, valid_to,
            touch_callback=prompt_for_touch)

    except APDUError as e:
        logger.error('Failed to generate certificate for slot %s', slot,
                     exc_info=e)
        ctx.fail('Certificate generation failed.')


@piv.command('generate-csr')
@click.pass_context
@click_slot_argument
@click_pin_option
@click.argument('public-key', type=click.File('rb'), metavar='PUBLIC-KEY')
@click.argument('csr-output', type=click.File('wb'), metavar='CSR')
@click.option(
    '-s', '--subject',
    help='A subject name for the requested certificate.', required=True)
def generate_certificate_signing_request(
        ctx, slot, pin, public_key, csr_output, subject):
    """
    Generate a Certificate Signing Request (CSR).

    A private key need to exist in the slot.

    \b
    SLOT        PIV slot where the private key is stored.
    PUBLIC-KEY  File containing a public key. Use '-' to use stdin.
    CSR         File to write CSR to. Use '-' to use stdout.
    """
    controller = ctx.obj['controller']
    _verify_pin(ctx, controller, pin)

    data = public_key.read()
    public_key = serialization.load_pem_public_key(
        data, default_backend())

    try:
        csr = controller.generate_certificate_signing_request(
            slot, public_key, subject, touch_callback=prompt_for_touch)
    except APDUError:
        ctx.fail('Certificate Signing Request generation failed.')

    csr_output.write(csr.public_bytes(encoding=serialization.Encoding.PEM))


@piv.command('delete-certificate')
@click.pass_context
@click_slot_argument
@click_management_key_option
@click_pin_option
def delete_certificate(ctx, slot, management_key, pin):
    """
    Delete a certificate.

    Delete a certificate from a slot on the YubiKey.
    """
    controller = ctx.obj['controller']
    _ensure_authenticated(ctx, controller, pin, management_key)
    controller.delete_certificate(slot)


@piv.command('change-pin')
@click.pass_context
@click.option(
    '-P', '--pin', help='Current PIN code.')
@click.option('-n', '--new-pin', help='A new PIN.')
def change_pin(ctx, pin, new_pin):
    """
    Change the PIN code.

    The PIN can be up to 8 characters long, and supports any type of
    alphanumeric characters. For cross-platform compatibility,
    a PIN of 6 - 8 numeric digits is recommended.
    """
    controller = ctx.obj['controller']
    if not pin:
        pin = _prompt_pin(ctx, prompt='Enter your current PIN')
    if not new_pin:
        new_pin = click.prompt(
            'Enter your new PIN', default='', hide_input=True,
            show_default=False, confirmation_prompt=True, err=True)
    try:
        controller.change_pin(pin, new_pin)
        click.echo('New PIN set.')

    except AuthenticationBlocked as e:
        logger.debug('PIN is blocked.', exc_info=e)
        ctx.fail('PIN is blocked.')

    except WrongPin as e:
        logger.debug(
            'Failed to change PIN, %d tries left', e.tries_left, exc_info=e)
        ctx.fail('PIN change failed - %d tries left.' % e.tries_left)


@piv.command('change-puk')
@click.pass_context
@click.option('-p', '--puk', help='Current PUK code.')
@click.option('-n', '--new-puk', help='A new PUK code.')
def change_puk(ctx, puk, new_puk):
    """
    Change the PUK code.

    If the PIN is lost or blocked it can be reset using a PUK.
    """
    controller = ctx.obj['controller']
    if not puk:
        puk = _prompt_pin(ctx, prompt='Enter your current PUK')
    if not new_puk:
        new_puk = click.prompt(
            'Enter your new PUK', default='', hide_input=True,
            show_default=False, confirmation_prompt=True,
            err=True)

    try:
        controller.change_puk(puk, new_puk)
        click.echo('New PUK set.')

    except AuthenticationBlocked as e:
        logger.debug('PUK is blocked.', exc_info=e)
        ctx.fail('PUK is blocked.')

    except WrongPuk as e:
        logger.debug(
            'Failed to change PUK, %d tries left', e.tries_left, exc_info=e)
        ctx.fail('PUK change failed - %d tries left.' % e.tries_left)


@piv.command('change-management-key')
@click.pass_context
@click_pin_option
@click.option(
    '-t', '--touch', is_flag=True,
    help='Require touch on YubiKey when prompted for management key.')
@click.option(
    '-n', '--new-management-key', help='A new management key.',
    callback=click_parse_management_key)
@click.option(
    '-m', '--management-key', help='Current management key.',
    callback=click_parse_management_key)
@click.option(
    '-p', '--protect', is_flag=True,
    help='Store new management key on your YubiKey, protected by PIN.'
         ' A random key will be used if no key is provided.')
@click.option(
    '-g', '--generate', is_flag=True, help='Generate a random management key. '
    'Implied by --protect unless --new-management-key is also given. '
    'Conflicts with --new-management-key.')
@click_force_option
def change_management_key(
        ctx, management_key, pin, new_management_key, touch, protect, generate,
        force):
    """
    Change the management key.

    Management functionality is guarded by a 24 byte management key.
    This key is required for administrative tasks, such as generating key pairs.
    A random key may be generated and stored on the YubiKey, protected by PIN.
    """
    controller = ctx.obj['controller']

    _ensure_authenticated(
        ctx, controller, pin, management_key,
        require_pin_and_key=protect,
        mgm_key_prompt='Enter your current management key '
                       '[blank to use default key]',
        no_prompt=force)

    if new_management_key and generate:
        ctx.fail('Invalid options: --new-management-key conflicts with '
                 '--generate')

    # Touch not supported on NEO.
    if touch and controller.version < (4, 0, 0):
        ctx.fail('Require touch not supported on this YubiKey.')

    # If an old stored key needs to be cleared, the PIN is needed.
    if not protect and controller.has_stored_key:
        if pin:
            _verify_pin(ctx, controller, pin, no_prompt=force)
        else:
            force or click.confirm(
                    'The current management key is stored on the YubiKey'
                    ' and will not be cleared if no PIN is provided. Continue?',
                    abort=True)

    if not new_management_key and not protect:
        if generate:
            new_management_key = generate_random_management_key()

            if not protect:
                click.echo(
                    'Generated management key: {}'.format(
                        b2a_hex(new_management_key).decode('utf-8')))

        elif force:
            ctx.fail('New management key not given. Please remove the --force '
                     'flag, or set the --generate flag or the '
                     '--new-management-key option.')

        else:
            new_management_key = click.prompt(
                'Enter your new management key',
                hide_input=True, confirmation_prompt=True)

    if new_management_key and type(new_management_key) is not bytes:
        try:
            new_management_key = a2b_hex(new_management_key)
        except Exception:
            ctx.fail('New management key has the wrong format.')

    try:
        controller.set_mgm_key(
            new_management_key, touch=touch, store_on_device=protect)
    except APDUError as e:
        logger.error('Failed to change management key', exc_info=e)
        ctx.fail('Changing the management key failed.')


@piv.command('unblock-pin')
@click.pass_context
@click.option('-p', '--puk', required=False)
@click.option('-n', '--new-pin', required=False, metavar='NEW-PIN')
def unblock_pin(ctx, puk, new_pin):
    """
    Unblock the PIN.

    Reset the PIN using the PUK code.
    """
    controller = ctx.obj['controller']
    if not puk:
        puk = click.prompt(
            'Enter PUK', default='', show_default=False,
            hide_input=True, err=True)
    if not new_pin:
        new_pin = click.prompt(
            'Enter a new PIN', default='',
            show_default=False, hide_input=True, err=True)
    controller.unblock_pin(puk, new_pin)


def _prompt_management_key(
        ctx, prompt='Enter a management key [blank to use default key]'):
    management_key = click.prompt(
        prompt, default='', hide_input=True, show_default=False, err=True)
    if management_key == '':
        return DEFAULT_MANAGEMENT_KEY
    try:
        return a2b_hex(management_key)
    except Exception:
        ctx.fail('Management key has the wrong format.')


def _prompt_pin(ctx, prompt='Enter PIN'):
    return click.prompt(
        prompt, default='', hide_input=True, show_default=False, err=True)


def _ensure_authenticated(
        ctx, controller, pin=None, management_key=None,
        require_pin_and_key=False,
        mgm_key_prompt=None,
        no_prompt=False):

    if controller.has_protected_key:
        if not management_key:
            _verify_pin(ctx, controller, pin, no_prompt=no_prompt)
        else:
            _authenticate(ctx, controller, management_key, mgm_key_prompt,
                          no_prompt=no_prompt)
    else:
        if require_pin_and_key:
            _verify_pin(ctx, controller, pin, no_prompt=no_prompt)
        _authenticate(ctx, controller, management_key, mgm_key_prompt,
                      no_prompt=no_prompt)


def _verify_pin(ctx, controller, pin, no_prompt=False):
    if not pin:
        if no_prompt:
            ctx.fail('PIN required.')
        else:
            pin = _prompt_pin(ctx)

    try:
        controller.verify(pin, touch_callback=prompt_for_touch)
    except WrongPin as e:
        ctx.fail('PIN verification failed, {} tries left.'.format(e.tries_left))
    except AuthenticationBlocked as e:
        ctx.fail('PIN is blocked.')
    except Exception:
        ctx.fail('PIN verification failed.')


def _authenticate(ctx, controller, management_key, mgm_key_prompt,
                  no_prompt=False):
    if not management_key:
        if no_prompt:
            ctx.fail('Management key required.')
        else:
            if mgm_key_prompt is None:
                management_key = _prompt_management_key(ctx)
            else:
                management_key = _prompt_management_key(ctx, mgm_key_prompt)
    try:
        controller.authenticate(management_key, touch_callback=prompt_for_touch)
    except AuthenticationFailed:
        ctx.fail('Incorrect management key.')
    except Exception as e:
        logger.error('Authentication with management key failed.', exc_info=e)
        ctx.fail('Authentication with management key failed.')


def _check_key_size(ctx, controller, private_key):
    if (private_key.key_size == 1024
            and ALGO.RSA1024 not in controller.supported_algorithms):
        ctx.fail('1024 is not a supported key size on this YubiKey.')


def _check_pin_policy(ctx, dev, controller, pin_policy):
    if pin_policy is not None and not controller.supports_pin_policies:
        ctx.fail('PIN policy is not supported by this YubiKey.')
    if dev.is_fips and pin_policy == PIN_POLICY.NEVER:
        ctx.fail('PIN policy NEVER is not supported by this YubiKey.')


def _check_touch_policy(ctx, controller, touch_policy):
    if touch_policy is not None:
        if len(controller.supported_touch_policies) == 0:
            ctx.fail('Touch policy is not supported by this YubiKey.')
        elif touch_policy not in controller.supported_touch_policies:
            ctx.fail('Touch policy {} not supported by this YubiKey.'.format(
                touch_policy.name))


piv.transports = TRANSPORT.CCID<|MERGE_RESOLUTION|>--- conflicted
+++ resolved
@@ -313,7 +313,6 @@
             continue
         break
 
-<<<<<<< HEAD
     if len(certs) > 1:
         #  If multiple certs, only import leaf.
         #  Leaf is the cert with a subject that is not an issuer in the chain.
@@ -327,11 +326,9 @@
     else:
         cert_to_import = certs[0]
 
-    controller.import_certificate(slot, cert_to_import)
-=======
     def do_import(retry=True):
         try:
-            controller.import_certificate(slot, cert, verify=verify)
+            controller.import_certificate(slot, cert_to_import, verify=verify)
 
         except KeypairMismatch:
             ctx.fail('This certificate is not tied to the private key in the '
@@ -345,7 +342,6 @@
                 raise
 
     do_import()
->>>>>>> c62366e7
 
 
 @piv.command('import-key')
